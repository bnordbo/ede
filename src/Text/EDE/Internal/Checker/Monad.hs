{-# LANGUAGE RecordWildCards            #-}

-- Module      : Text.EDE.Internal.Checker.MOnad
-- Copyright   : (c) 2013-2014 Brendan Hay <brendan.g.hay@gmail.com>
-- License     : This Source Code Form is subject to the terms of
--               the Mozilla Public License, v. 2.0.
--               A copy of the MPL can be found in the LICENSE file or
--               you can obtain it at http://mozilla.org/MPL/2.0/.
-- Maintainer  : Brendan Hay <brendan.g.hay@gmail.com>
-- Stability   : experimental
-- Portability : non-portable (GHC extensions)

module Text.EDE.Internal.Checker.Monad
    ( Check
    , runCheck
    , lift
    , throw
    , check

    -- Environment manipulation
    , extendVarEnv
    , lookupVar
    , getEnvTypes
    , getFreeTyVars
    , getMetaTyVars

    -- Types and unification
    , newTyVarTy
    , instantiate

    , skolemise

    , zonkType

    , quantify

    , unify
    , unifyFun

<<<<<<< HEAD
import           Control.Monad
import           Text.EDE.Internal.Checker.Env (Env)
import qualified Text.EDE.Internal.Checker.Env as Env
import           Text.EDE.Internal.Checker.Sub (Sub)
import qualified Text.EDE.Internal.Checker.Sub as Sub

data Check s a = Check (s -> (s, Either String a))

data State s = State
    { _state :: !s
    , _env   :: !Env
    , _subs  :: !Sub
    }

type CheckM s = Check (State s)

instance Functor (Check s) where
    fmap = liftM

instance Monad (Check s) where
    return x      = Check $ \s -> (s, Right x)
    Check f >>= g = Check $ \s ->
        case f s of
            (s', Left  e) -> (s', Left e)
            (s', Right x) -> runCheck s' (g x)

runCheck :: s -> Check s a -> (s, Either String a)
runCheck s (Check f) = f s

evalCheck :: s -> Check s a -> Either String a
evalCheck s = snd . runCheck s

throw :: String -> Check s a
throw e = Check $ \s -> (s, Left e)

get :: Check s s
get = Check $ \s -> (s, Right s)

put :: s -> Check s ()
put s = Check $ \_ -> (s, Right ())

with :: (Env -> Sub -> (a, Env, Sub)) -> CheckM s a
with f = do
    s          <- get
    let (rs, x, y) = f (_env s) (_subs s)
    put $! s { _env = x, _subs = y }
    return rs
=======
    -- Ref cells
    , newTcRef
    , readTcRef
    , writeTcRef
    ) where

import           Control.Applicative
import           Control.Monad
import           Data.HashMap.Strict     (HashMap)
import qualified Data.HashMap.Strict     as Map
import           Data.IORef
import           Data.List               (nub, (\\))
import           Text.EDE.Internal.Types

data Env = Env
    { uniqs   :: IORef Int          -- Intue supply
    , var_env :: HashMap Name Sigma -- Type environment for term variables
    }

newtype Check a = Check { unTc :: Env -> IO (Either String a) }

instance Functor Check where
    fmap = liftM

instance Monad Check where
    return x      = Check $ \_ -> return (Right x)
    Check m >>= k = Check $ \env -> do
        r <- m env
        either (return . Left)
               (\v -> unTc (k v) env)
               r

-- | Run type-check, given an initial environment.
runCheck :: [(Name, Sigma)] -> Check a -> IO (Either String a)
runCheck binds (Check c) = do
    ref <- newIORef 0
    c $ Env ref (Map.fromList binds)

-- | Lift a state transformer action into the typechecker monad
-- ignores the environment and always succeeds.
lift :: IO a -> Check a
lift = Check . const . fmap Right

throw :: String -> Check a
throw = Check . const . return . Left

check :: Bool -> String -> Check ()
check True  = const $ return ()
check False = throw


newTcRef :: a -> Check (IORef a)
newTcRef v = lift (newIORef v)

readTcRef :: IORef a -> Check a
readTcRef r = lift (readIORef r)

writeTcRef :: IORef a -> a -> Check ()
writeTcRef r v = lift (writeIORef r v)


-- Environment

extendVarEnv :: Name -> Sigma -> Check a -> Check a
extendVarEnv var ty (Check m) = Check $ \env -> m (extend env)
  where
    extend env = env { var_env = Map.insert var ty (var_env env) }

getEnv :: Check (HashMap Name Sigma)
getEnv = Check $ \env -> return $ Right (var_env env)

lookupVar :: Name -> Check Sigma
lookupVar n = do
    env <- getEnv
    maybe (throw $ "Not in scope: " ++ n)
          return
          (Map.lookup n env)

-- Creating, reading, writing TMetas

newTyVarTy :: Check Tau
newTyVarTy = TMeta <$> newMetaTVar

newMetaTVar :: Check TMeta
newMetaTVar = do
    uniq <- newUnique
    tref <- newTcRef Nothing
    return $ TM uniq tref

newSkolemTVar :: TVar -> Check TVar
newSkolemTVar tv = do
    uniq <- newUnique
    return $ TSkolem (tvarName tv) uniq

readTv :: TMeta -> Check (Maybe Tau)
readTv (TM _ ref) = readTcRef ref

writeTv :: TMeta -> Tau -> Check ()
writeTv (TM _ ref) ty = writeTcRef ref (Just ty)

newUnique :: Check Int
newUnique = Check $ \Env{..} -> do
    uniq <- readIORef uniqs
    writeIORef uniqs (uniq + 1)
    return $ Right uniq

-- Instantiation

-- | Instantiate the topmost for-alls of the argument type
-- with flexible type variables
instantiate :: Sigma -> Check Rho
instantiate (TForAll tvs ty) = do
    tvs' <- mapM (\_ -> newMetaTVar) tvs
    return (substTy tvs (map TMeta tvs') ty)
instantiate ty = return ty

-- | Performs deep skolemisation, retuning the
-- skolem constants and the skolemised type
skolemise :: Sigma -> Check ([TVar], Rho)
skolemise (TForAll tvs ty) = do -- Rule PRPOLY
    sks1 <- mapM newSkolemTVar tvs
    (sks2, ty') <- skolemise (substTy tvs (map TVar sks1) ty)
    return (sks1 ++ sks2, ty')
skolemise (TFun arg_ty res_ty) = do -- Rule PRFUN
    (sks, res_ty') <- skolemise res_ty
    return (sks, TFun arg_ty res_ty')
skolemise ty =                   -- Rule PRMONO
    return ([], ty)

-- Quantification

-- | Quantify over the specified type variables (all flexible)
quantify :: [TMeta] -> Rho -> Check Sigma
quantify tvs ty = do
    mapM_ bind (tvs `zip` new_bndrs)   -- 'bind' is just a cunning way
    ty' <- zonkType ty                 -- of doing the substitution
    return (TForAll new_bndrs ty')
  where
    used_bndrs = tyVarBndrs ty  -- Avoid quantified type variables in use
    new_bndrs  = take (length tvs) (allBinders \\ used_bndrs)
    bind (tv, name) = writeTv tv (TVar name)

-- | a,b,..z, a1, b1,... z1, a2, b2,...
allBinders :: [TVar]
allBinders =
       [TBound [x] | x <- ['a'..'z']]
    ++ [TBound (x : show i) | i <- [1 :: Integer ..], x <- ['a'..'z']]

-- Getting the free tyvars

-- | Get the types mentioned in the environment
getEnvTypes :: Check [Type]
getEnvTypes = do
    env <- getEnv
    return (Map.elems env)

-- | This function takes account of zonking, and returns a set
-- (no duplicates) of unbound meta-type variables
getMetaTyVars :: [Type] -> Check [TMeta]
getMetaTyVars tys = do
    tys' <- mapM zonkType tys
    return (metaTvs tys')

-- | This function takes account of zonking, and returns a set
-- (no duplicates) of free type variables
getFreeTyVars :: [Type] -> Check [TVar]
getFreeTyVars tys = do
    tys' <- mapM zonkType tys
    return (freeTyVars tys')

-- Zonking
-- Eliminate any substitutions in the type

zonkType :: Type -> Check Type
zonkType (TForAll ns ty) = do
    ty' <- zonkType ty
    return (TForAll ns ty')
zonkType (TFun arg res) = do
    arg' <- zonkType arg
    res' <- zonkType res
    return (TFun arg' res')
zonkType (TCon tc) =
    return (TCon tc)
zonkType (TVar n) =
    return (TVar n)
zonkType (TMeta tv) = do    -- A mutable type variable
    mb_ty <- readTv tv
    case mb_ty of
        Nothing -> return (TMeta tv)
        Just ty -> do
            ty' <- zonkType ty
            writeTv tv ty' -- "Short out" multiple hops
            return ty'

-- Unification

unify :: Tau -> Tau -> Check ()

unify ty1 ty2
  | badType ty1 || badType ty2  -- Compiler error
  = throw "Panic! Unexpected types in unification:"
--            vcat [ppr ty1, ppr ty2])

unify (TVar tv1)  (TVar tv2)  | tv1 == tv2 = return ()
unify (TMeta tv1) (TMeta tv2) | tv1 == tv2 = return ()

unify (TMeta tv) ty = unifyVar tv ty
unify ty (TMeta tv) = unifyVar tv ty

unify (TFun arg1 res1) (TFun arg2 res2) = unify arg1 arg2 >> unify res1 res2

unify (TCon tc1) (TCon tc2) | tc1 == tc2 = return ()

unify ty1 ty2 = throw "Cannot unify types:" -- ++ show (ty1, ty2))

-- Invariant: tv1 is a flexible type variable
unifyVar :: TMeta -> Tau -> Check ()
unifyVar tv1 ty2 = do       -- Check whether tv1 is bound
    mb_ty1 <- readTv tv1
    case mb_ty1 of
        Just ty1 -> unify ty1 ty2
        Nothing  -> unifyUnboundVar tv1 ty2

-- Invariant: the flexible type variable tv1 is not bound
unifyUnboundVar :: TMeta -> Tau -> Check ()
unifyUnboundVar tv1 ty2@(TMeta tv2) = do
    -- We know that tv1 /= tv2 (else the
    -- top case in unify would catch it)
    mb_ty2 <- readTv tv2
    case mb_ty2 of
        Just ty2' -> unify (TMeta tv1) ty2'
        Nothing  -> writeTv tv1 ty2

unifyUnboundVar tv1 ty2 = do
    tvs2 <- getMetaTyVars [ty2]
    if tv1 `elem` tvs2
        then occursCheckErr tv1 ty2
        else writeTv tv1 ty2

--      (arg,res) <- unifyFunTy fun
-- unifies 'fun' with '(arg -> res)'
unifyFun :: Rho -> Check (Sigma, Rho)
unifyFun (TFun arg res) = return (arg, res)
unifyFun tau            = do
    arg_ty <- newTyVarTy
    res_ty <- newTyVarTy
    unify tau (arg_ty --> res_ty)
    return (arg_ty, res_ty)

-- Raise an occurs-check error
occursCheckErr :: TMeta -> Tau -> Check ()
occursCheckErr tv ty
  = throw "Occurs check for"  -- <+> quotes (ppr tv) <+>
--            text "in:" <+> ppr ty)

-- | Tells which types should never be encountered during unification
badType :: Tau -> Bool
badType (TVar (TBound _)) = True
badType _                 = False
>>>>>>> 18b1289d
<|MERGE_RESOLUTION|>--- conflicted
+++ resolved
@@ -37,55 +37,6 @@
     , unify
     , unifyFun
 
-<<<<<<< HEAD
-import           Control.Monad
-import           Text.EDE.Internal.Checker.Env (Env)
-import qualified Text.EDE.Internal.Checker.Env as Env
-import           Text.EDE.Internal.Checker.Sub (Sub)
-import qualified Text.EDE.Internal.Checker.Sub as Sub
-
-data Check s a = Check (s -> (s, Either String a))
-
-data State s = State
-    { _state :: !s
-    , _env   :: !Env
-    , _subs  :: !Sub
-    }
-
-type CheckM s = Check (State s)
-
-instance Functor (Check s) where
-    fmap = liftM
-
-instance Monad (Check s) where
-    return x      = Check $ \s -> (s, Right x)
-    Check f >>= g = Check $ \s ->
-        case f s of
-            (s', Left  e) -> (s', Left e)
-            (s', Right x) -> runCheck s' (g x)
-
-runCheck :: s -> Check s a -> (s, Either String a)
-runCheck s (Check f) = f s
-
-evalCheck :: s -> Check s a -> Either String a
-evalCheck s = snd . runCheck s
-
-throw :: String -> Check s a
-throw e = Check $ \s -> (s, Left e)
-
-get :: Check s s
-get = Check $ \s -> (s, Right s)
-
-put :: s -> Check s ()
-put s = Check $ \_ -> (s, Right ())
-
-with :: (Env -> Sub -> (a, Env, Sub)) -> CheckM s a
-with f = do
-    s          <- get
-    let (rs, x, y) = f (_env s) (_subs s)
-    put $! s { _env = x, _subs = y }
-    return rs
-=======
     -- Ref cells
     , newTcRef
     , readTcRef
@@ -344,5 +295,4 @@
 -- | Tells which types should never be encountered during unification
 badType :: Tau -> Bool
 badType (TVar (TBound _)) = True
-badType _                 = False
->>>>>>> 18b1289d
+badType _                 = False